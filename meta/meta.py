--- conflicted
+++ resolved
@@ -30,17 +30,12 @@
     return ESTrainState(train_state, es_strategy, es_params, es_state)
 
 
-<<<<<<< HEAD
-def make_lpg_train_step(args, rollout_manager, single_env=False):
-    lpg_hypers = LpgHyperparams.from_run_args(args)
-    if args.use_es and not single_env:
-=======
 def make_lpg_train_step(args, level_sampler):
     lpg_hypers = LpgHyperparams.from_run_args(args)
     if args.use_es:
         # Train an agent entirely when using ES
         lpg_hypers = lpg_hypers.replace(num_agent_updates=level_sampler.max_lifetime)
->>>>>>> f89dcbd6
+    if args.use_es:
         return partial(
             lpg_es_train_step,
             rollout_manager=level_sampler.rollout_manager,
