--- conflicted
+++ resolved
@@ -137,8 +137,4 @@
         length=num_train_steps,
     )
     _, agent_state = carry_out
-<<<<<<< HEAD
-    return agent_state, jax.tree_util.tree_map(jnp.mean, metrics)
-=======
-    return agent_state, rollout, jax.tree_map(jnp.mean, metrics)
->>>>>>> 55bac258
+    return agent_state, rollout, jax.tree_map(jnp.mean, metrics)